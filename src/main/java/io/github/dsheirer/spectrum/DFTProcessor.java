/*******************************************************************************
 * sdr-trunk
<<<<<<< HEAD
 * Copyright (C) 2014-2017 Dennis Sheirer
=======
 * Copyright (C) 2014-2018 Dennis Sheirer
>>>>>>> 3d9b38be
 *
 * This program is free software: you can redistribute it and/or modify it under the terms of the GNU General Public
 * License as published by  the Free Software Foundation, either version 3 of the License, or  (at your option) any
 * later version.
 *
 * This program is distributed in the hope that it will be useful,  but WITHOUT ANY WARRANTY; without even the implied
 * warranty of  MERCHANTABILITY or FITNESS FOR A PARTICULAR PURPOSE.  See the GNU General Public License for more details.
 *
 * You should have received a copy of the GNU General Public License  along with this program.
 * If not, see <http://www.gnu.org/licenses/>
 *
 ******************************************************************************/
package io.github.dsheirer.spectrum;

import io.github.dsheirer.dsp.filter.Window;
import io.github.dsheirer.dsp.filter.Window.WindowType;
import io.github.dsheirer.properties.SystemProperties;
import io.github.dsheirer.sample.Listener;
import io.github.dsheirer.sample.SampleType;
import io.github.dsheirer.sample.complex.ComplexBuffer;
import io.github.dsheirer.source.ISourceEventProcessor;
import io.github.dsheirer.source.SourceEvent;
import io.github.dsheirer.spectrum.converter.DFTResultsConverter;
import io.github.dsheirer.util.ThreadPool;
import org.jtransforms.fft.FloatFFT_1D;
import org.slf4j.Logger;
import org.slf4j.LoggerFactory;

import java.io.IOException;
import java.util.Iterator;
import java.util.concurrent.CopyOnWriteArrayList;
import java.util.concurrent.ScheduledFuture;
import java.util.concurrent.TimeUnit;
import java.util.concurrent.atomic.AtomicBoolean;

/**
 * Processes both complex samples or float samples and dispatches a float array of DFT results, using configurable fft
 * size and output dispatch timelines.
 */
public class DFTProcessor implements Listener<ComplexBuffer>, ISourceEventProcessor, IDFTWidthChangeProcessor
{
    private static final Logger mLog = LoggerFactory.getLogger(DFTProcessor.class);
    private static final int BUFFER_QUEUE_MAX_SIZE = 12;
    private static final int BUFFER_QUEUE_OVERFLOW_RESET_THRESHOLD = 6;
    private static final String FRAME_RATE_PROPERTY = "spectral.display.frame.rate";

    //The Cosine and Hanning windows seem to offer the best spectral display with minimal bin leakage/smearing
    private WindowType mWindowType = Window.WindowType.HANNING;
    private double[] mWindow;
    private DFTSize mDFTSize = DFTSize.FFT04096;
    private DFTSize mNewDFTSize = DFTSize.FFT04096;
<<<<<<< HEAD

    private double[] mWindow;

    /* The Cosine and Hanning windows seem to offer the best spectral display
     * with minimal bin leakage/smearing */
    private WindowType mWindowType = WindowType.BLACKMAN_HARRIS_7;

=======
>>>>>>> 3d9b38be
    private FloatFFT_1D mFFT = new FloatFFT_1D(mDFTSize.getSize());
    private int mFrameRate;
    private int mSampleRate = 2400000; //Initial high value until we receive update from tuner
    private int mFrameSize;
    private int mFrameFlushCount;
    private int mFrameOverlapCount;
    private SampleType mSampleType;
    private AtomicBoolean mRunning = new AtomicBoolean();
    private ScheduledFuture<?> mProcessorTaskHandle;
    private CopyOnWriteArrayList<DFTResultsConverter> mListeners = new CopyOnWriteArrayList<DFTResultsConverter>();
    private OverflowableBufferStream mOverflowableBufferStream = new OverflowableBufferStream(BUFFER_QUEUE_MAX_SIZE,
        BUFFER_QUEUE_OVERFLOW_RESET_THRESHOLD, mDFTSize.getSize());
    private float[] mPreviousSamples;

    public DFTProcessor(SampleType sampleType)
    {
        setSampleType(sampleType);
        mFrameRate = SystemProperties.getInstance().get(FRAME_RATE_PROPERTY, 20);
        calculateConsumptionRate();
        start();
    }

    public void dispose()
    {
        stop();

        mListeners.clear();
        mOverflowableBufferStream.clear();
        mWindow = null;
    }

    public WindowType getWindowType()
    {
        return mWindowType;
    }

    public void setWindowType(WindowType windowType)
    {
        mWindowType = windowType;

        if(mSampleType == SampleType.COMPLEX)
        {
            mWindow = Window.getWindow(mWindowType, mDFTSize.getSize() * 2);
        }
        else
        {
            mWindow = Window.getWindow(mWindowType, mDFTSize.getSize());
        }
    }

    /**
     * Sets the processor mode to Float or Complex, depending on the sample
     * types that will be delivered for processing
     */
    public void setSampleType(SampleType type)
    {
        mSampleType = type;
        setWindowType(mWindowType);
    }

    public SampleType getSampleType()
    {
        return mSampleType;
    }

    /**
     * Queues an FFT size change request.  The scheduled executor will apply
     * the change when it runs.
     */
    public void setDFTSize(DFTSize size)
    {
        mNewDFTSize = size;
    }

    public DFTSize getDFTSize()
    {
        return mDFTSize;
    }

    public int getFrameRate()
    {
        return mFrameRate;
    }

    public void setFrameRate(int framesPerSecond)
    {
        if(framesPerSecond < 1 || framesPerSecond > 1000)
        {
            throw new IllegalArgumentException("DFTProcessor cannot run more than 1000 times per second -- requested " +
                "setting:" + framesPerSecond);
        }

        mFrameRate = framesPerSecond;

        SystemProperties.getInstance().set(FRAME_RATE_PROPERTY, mFrameRate);

        calculateConsumptionRate();

        restart();
    }

    public void start()
    {
        //Schedule the DFT to run calculations at a fixed rate
        int initialDelay = 0;
        int period = (int) (1000 / mFrameRate);

        mProcessorTaskHandle = ThreadPool.SCHEDULED.scheduleAtFixedRate(new DFTCalculationTask(), initialDelay, period,
            TimeUnit.MILLISECONDS);
    }

    public void stop()
    {
        //Cancel running DFT calculation task
        if(mProcessorTaskHandle != null)
        {
            mProcessorTaskHandle.cancel(true);
        }
    }

    public void restart()
    {
        stop();
        start();
    }

    /**
     * Places the sample into a transfer queue for future processing.
     */
    @Override
    public void receive(ComplexBuffer sampleBuffer)
    {
        mOverflowableBufferStream.offer(sampleBuffer);
    }

    private void calculate()
    {
        try
        {
            if(mFrameFlushCount > 0)
            {
                mOverflowableBufferStream.flush(mFrameFlushCount);
            }

            //If this throws an IO exception, the buffer queue is (temporarily) empty and we return from the method
            float[] samples = mOverflowableBufferStream.get(mFrameSize, mFrameOverlapCount);

            Window.apply(mWindow, samples);

            if(mSampleType == SampleType.REAL)
            {
                mFFT.realForward(samples);
            }
            else
            {
                mFFT.complexForward(samples);
            }

            dispatch(samples);

            mPreviousSamples = samples;
        }
        catch(IOException ioe)
        {
            //No new data, dispatch the previous samples again
            dispatch(mPreviousSamples);
        }
    }

    /**
     * Takes a calculated DFT results set, reformats the data, and sends it
     * out to all registered listeners.
     */
    private void dispatch(float[] results)
    {
        Iterator<DFTResultsConverter> it = mListeners.iterator();

        while(it.hasNext())
        {
            it.next().receive(results);
        }
    }

    public void addConverter(DFTResultsConverter listener)
    {
        mListeners.add(listener);
    }

    private class DFTCalculationTask implements Runnable
    {
        @Override
        public void run()
        {
            try
            {
				/* Only run if we're not currently running */
                if(mRunning.compareAndSet(false, true))
                {
                    checkFFTSize();

                    calculate();

                    mRunning.set(false);
                }
            }
            catch(Exception e)
            {
                mLog.error("error during dft processor calculation task", e);
            }
        }
    }

    /**
     * Checks for a queued FFT width change request and applies it.  This
     * method will only be accessed by the scheduled executor that gains
     * access to run a calculate method, thus providing thread safety.
     */
    private void checkFFTSize()
    {
        if(mNewDFTSize.getSize() != mDFTSize.getSize())
        {
            mDFTSize = mNewDFTSize;

            calculateConsumptionRate();

            setWindowType(mWindowType);

            mFFT = new FloatFFT_1D(mDFTSize.getSize());
        }
    }

    public void clearBuffer()
    {
        mOverflowableBufferStream.clear();
    }

    @Override
    public void process(SourceEvent event)
    {
        switch(event.getEvent())
        {
            case NOTIFICATION_SAMPLE_RATE_CHANGE:
                mSampleRate = event.getValue().intValue();
                calculateConsumptionRate();
                break;
            default:
                break;
        }
    }

    /**
     * Calculates the frame size, flush count and overlap count to use for each calculation cycle.
     */
    private void calculateConsumptionRate()
    {
        int floatsPerSample = mSampleType == SampleType.COMPLEX ? 2 : 1;

        mFrameSize = mDFTSize.getSize() * floatsPerSample;
        mPreviousSamples = new float[mFrameSize];

        int productionRate = mSampleRate * floatsPerSample;
        int consumptionRate = mFrameRate * mFrameSize;
        int residual = productionRate - consumptionRate;

        if(residual < 0)
        {
            mFrameFlushCount = 0;
            mFrameOverlapCount = -residual / mFrameRate;

            if(mFrameOverlapCount * mFrameRate < -residual)
            {
                mFrameOverlapCount ++;
            }
        }
        else if(residual > 0)
        {
            mFrameOverlapCount = 0;
            mFrameFlushCount = residual / mFrameRate;

            if(mFrameFlushCount * mFrameRate < residual)
            {
                mFrameFlushCount++;
            }
        }

        //Ensure we're flushing or overlapping by even multiples of the sample size
        if(mFrameOverlapCount % floatsPerSample != 0)
        {
            mFrameOverlapCount++;
        }

        if(mFrameFlushCount % floatsPerSample != 0)
        {
            mFrameFlushCount++;
        }

        //If the overlap size is greater than the frame size, we can't do that.  Automatically decrease the frame rate
        //until we reach a legitimate overlap value.
        if(mFrameOverlapCount >= mFrameSize)
        {
            mLog.warn("Unable to provide frame rate [" + mFrameRate + "] for current DFT size [" + mDFTSize.getSize() +
                "] - reducing frame rate");

            mFrameRate--;

            if(mFrameRate <= 0)
            {
                //Consider reducing the FFT size as a possible alternative corrective measure
                throw new IllegalStateException("Unable to determine a viable frame rate based on incoming sample " +
                    "rate, DFT size and DFT frame rate");
            }

            //Recursively call this method to test the new frame rate
            calculateConsumptionRate();
        }
    }
}<|MERGE_RESOLUTION|>--- conflicted
+++ resolved
@@ -1,10 +1,6 @@
 /*******************************************************************************
  * sdr-trunk
-<<<<<<< HEAD
- * Copyright (C) 2014-2017 Dennis Sheirer
-=======
  * Copyright (C) 2014-2018 Dennis Sheirer
->>>>>>> 3d9b38be
  *
  * This program is free software: you can redistribute it and/or modify it under the terms of the GNU General Public
  * License as published by  the Free Software Foundation, either version 3 of the License, or  (at your option) any
@@ -25,8 +21,8 @@
 import io.github.dsheirer.sample.Listener;
 import io.github.dsheirer.sample.SampleType;
 import io.github.dsheirer.sample.complex.ComplexBuffer;
-import io.github.dsheirer.source.ISourceEventProcessor;
-import io.github.dsheirer.source.SourceEvent;
+import io.github.dsheirer.source.tuner.frequency.FrequencyChangeEvent;
+import io.github.dsheirer.source.tuner.frequency.IFrequencyChangeProcessor;
 import io.github.dsheirer.spectrum.converter.DFTResultsConverter;
 import io.github.dsheirer.util.ThreadPool;
 import org.jtransforms.fft.FloatFFT_1D;
@@ -44,7 +40,7 @@
  * Processes both complex samples or float samples and dispatches a float array of DFT results, using configurable fft
  * size and output dispatch timelines.
  */
-public class DFTProcessor implements Listener<ComplexBuffer>, ISourceEventProcessor, IDFTWidthChangeProcessor
+public class DFTProcessor implements Listener<ComplexBuffer>, IFrequencyChangeProcessor, IDFTWidthChangeProcessor
 {
     private static final Logger mLog = LoggerFactory.getLogger(DFTProcessor.class);
     private static final int BUFFER_QUEUE_MAX_SIZE = 12;
@@ -56,16 +52,6 @@
     private double[] mWindow;
     private DFTSize mDFTSize = DFTSize.FFT04096;
     private DFTSize mNewDFTSize = DFTSize.FFT04096;
-<<<<<<< HEAD
-
-    private double[] mWindow;
-
-    /* The Cosine and Hanning windows seem to offer the best spectral display
-     * with minimal bin leakage/smearing */
-    private WindowType mWindowType = WindowType.BLACKMAN_HARRIS_7;
-
-=======
->>>>>>> 3d9b38be
     private FloatFFT_1D mFFT = new FloatFFT_1D(mDFTSize.getSize());
     private int mFrameRate;
     private int mSampleRate = 2400000; //Initial high value until we receive update from tuner
@@ -303,7 +289,7 @@
     }
 
     @Override
-    public void process(SourceEvent event)
+    public void frequencyChanged(FrequencyChangeEvent event)
     {
         switch(event.getEvent())
         {
