package io.github.dsheirer.dsp.psk;

/*******************************************************************************
 *     SDR Trunk 
 *     Copyright (C) 2014 - 2018 Dennis Sheirer
 *
 * 	   Gardner detector, Costas loop and Interpolator derived from:
 *
 * 	   OP25 - gardner_costas_cc_impl.cc
 *     Copyright 2010, 2011, 2012, 2013 KA1RBI (gardner_costas_cc_impl.cc)
 *
 *     OP25 - scope.py
 *     Copyright 2008-2011 Steve Glass
 *     Copyright 2011, 2012, 2013 KA1RBI
 *
 *     GNURadio - control_loop and mpsk_receiver_cc
 *     Copyright 2011,2013 Free Software Foundation, Inc.
 *
 *     This program is free software: you can redistribute it and/or modify
 *     it under the terms of the GNU General Public License as published by
 *     the Free Software Foundation, either version 3 of the License, or
 *     (at your option) any later version.
 *
 *     This program is distributed in the hope that it will be useful,
 *     but WITHOUT ANY WARRANTY; without even the implied warranty of
 *     MERCHANTABILITY or FITNESS FOR A PARTICULAR PURPOSE.  See the
 *     GNU General Public License for more details.
 *
 *     You should have received a copy of the GNU General Public License
 *     along with this program.  If not, see <http://www.gnu.org/licenses/>
 ******************************************************************************/

import io.github.dsheirer.buffer.FloatAveragingBuffer;
import io.github.dsheirer.dsp.filter.interpolator.RealInterpolator;
import io.github.dsheirer.dsp.psk.pll.IPhaseLockedLoop;
import io.github.dsheirer.dsp.symbol.Dibit;
import io.github.dsheirer.instrument.Instrumentable;
import io.github.dsheirer.instrument.tap.Tap;
import io.github.dsheirer.instrument.tap.TapGroup;
import io.github.dsheirer.instrument.tap.stream.EyeDiagramData;
import io.github.dsheirer.instrument.tap.stream.EyeDiagramDataTap;
import io.github.dsheirer.sample.Listener;
import io.github.dsheirer.sample.complex.Complex;
import io.github.dsheirer.sample.complex.ComplexSampleListener;
import io.github.dsheirer.source.ISourceEventListener;

import java.util.ArrayList;
import java.util.Arrays;
import java.util.List;

/**
 * Implements a LSM (Pi/4) demodulator using a Gardner Detector to determine
 * optimal sampling timing and a Costas Loop as a phase locked loop synchronized
 * with the incoming signal carrier frequency.
 *
 * Sample Rate: 48000
 * Symbol Rate: 4800
 */
public class LSMDemodulator implements Instrumentable, ComplexSampleListener
{
<<<<<<< HEAD
	private List<TapGroup> mAvailableTaps;
	
	/* 45 degree rotation angle */
	public static final float THETA = (float)( Math.PI / 4.0d ); 

	/* 45 degree point */
	public static final Complex POINT_45_DEGREES = 
		new Complex( (float)Math.sin( THETA ), (float)Math.cos( THETA ) );
	
	private Listener<Complex> mSymbolListener;
	
	private GardnerSymbolTiming mGardnerDetector = new GardnerSymbolTiming();
	
	private CostasLoop mCostasLoop = new CostasLoop();
	
	private ISourceEventListener mFrequencyChangeListener;
	
	private EyeDiagramDataTap mEyeDiagramDataTap;
	
	public LSMDemodulator()
	{
	}
	
	public void dispose()
	{
		mSymbolListener = null;
		mFrequencyChangeListener = null;
	}
	
	public void setSymbolListener( Listener<Complex> listener )
	{
		mSymbolListener = listener;
	}
	
	public void removeSymbolListener()
	{
		mSymbolListener = null;
	}
	
	@Override
	public void receive( float inphase, float quadrature )
	{
		mGardnerDetector.receive( inphase, quadrature );
	}
	
	/**
	 * Applies a phase correction value to the costas loop to correct when a
	 * phase lock error is detected in the binary output stream.
	 * 
	 * @param correction - value in radians
	 */
	public void correctPhaseError( double correction )
	{
		mCostasLoop.correctPhaseError( correction );
	}
	
	/**
	 * Constrains value to the range of ( -maximum <> maximum )
	 */
	public static float clip( float value, float maximum )
	{
		if( value > maximum )
		{
			return maximum;
		}
		else if( value < -maximum )
		{
			return -maximum;
		}
		
		return value;
	}
	
	/**
	 * Constrains timing error to +/- the maximum value and corrects any
	 * floating point invalid numbers
	 */
	private float normalize( float error, float maximum )
	{
		if( Float.isNaN( error ) )
		{
			return 0.0f;
		}
		else
		{
			return clip( error, maximum );
		}
	}
	
	public void addListener( ISourceEventListener listener )
	{
		mFrequencyChangeListener = listener;
	}
	
	public void removeListener( ISourceEventListener listener )
	{
		mFrequencyChangeListener = null;
	}

	/**
	 * Processes the current loop frequency of the costas loop and broadcasts
	 * tuner frequency offset adjustments 10 times a second as needed to keep
	 * the frequency offset below half of the maximum frequency
	 */
	public class FrequencyControl
	{	
		/* Set the trigger threshold at half of the maximum costas loop control
		 * frequency */
		private static final float CORRECTION_THRESHOLD_FREQUENCY = 
			( 2.0f * (float)Math.PI * 600.0f ) / 48000.0f;

		private FloatAveragingBuffer mBuffer = new FloatAveragingBuffer( 40 );
		
		private long mFrequencyError = 0;
		
		private int mCounter = 0;
		
		public void receive( float frequency )
		{
=======
    private List<TapGroup> mAvailableTaps;

    /* 45 degree rotation angle */
    public static final float THETA = (float)(Math.PI / 4.0d);

    /* 45 degree point */
    public static final Complex POINT_45_DEGREES = new Complex((float)Math.sin(THETA), (float)Math.cos(THETA));

    private Listener<Complex> mSymbolListener;

    private GardnerSymbolTiming mGardnerDetector = new GardnerSymbolTiming();

    private CostasLoop mCostasLoop = new CostasLoop();
    private QPSKSymbolDecoder mQPSKSymbolDecoder = new QPSKSymbolDecoder();

    private IFrequencyChangeListener mFrequencyChangeListener;

    private EyeDiagramDataTap mEyeDiagramDataTap;

    public LSMDemodulator()
    {
    }

    public CostasLoop getCostasLoop()
    {
        return mCostasLoop;
    }

    public void dispose()
    {
        mSymbolListener = null;
        mFrequencyChangeListener = null;
    }

    public void setSymbolListener(Listener<Complex> listener)
    {
        mSymbolListener = listener;
    }

    public void removeSymbolListener()
    {
        mSymbolListener = null;
    }

    @Override
    public void receive(float inphase, float quadrature)
    {
        mGardnerDetector.receive(inphase, quadrature);
    }

    /**
     * Applies a phase correction value to the costas loop to correct when a
     * phase lock error is detected in the binary output stream.
     *
     * @param correction - value in radians
     */
    public void correctPhaseError(double correction)
    {
        mCostasLoop.correctPhaseError(correction);
    }

    /**
     * Constrains value to the range of ( -maximum <> maximum )
     */
    public static float clip(float value, float maximum)
    {
        if(value > maximum)
        {
            return maximum;
        }
        else if(value < -maximum)
        {
            return -maximum;
        }

        return value;
    }

    /**
     * Constrains timing error to +/- the maximum value and corrects any
     * floating point invalid numbers
     */
    private float normalize(float error, float maximum)
    {
        if(Float.isNaN(error))
        {
            return 0.0f;
        }
        else
        {
            return clip(error, maximum);
        }
    }

    public void addListener(IFrequencyChangeListener listener)
    {
        mFrequencyChangeListener = listener;
    }

    public void removeListener(IFrequencyChangeListener listener)
    {
        mFrequencyChangeListener = null;
    }

    /**
     * Processes the current loop frequency of the costas loop and broadcasts
     * tuner frequency offset adjustments 10 times a second as needed to keep
     * the frequency offset below half of the maximum frequency
     */
    public class FrequencyControl
    {
        /* Set the trigger threshold at half of the maximum costas loop control
         * frequency */
        private static final float CORRECTION_THRESHOLD_FREQUENCY =
            (2.0f * (float)Math.PI * 600.0f) / 48000.0f;

        private FloatAveragingBuffer mBuffer = new FloatAveragingBuffer(40);

        private long mFrequencyError = 0;

        private int mCounter = 0;

        public void receive(float frequency)
        {
>>>>>>> 3619b480
//			mCounter++;
//			
//			if( mCounter >= 480 )
//			{
//				float average = mBuffer.get( frequency );
//				mLog.debug( "Avg:" + average + " Threshold:" + CORRECTION_THRESHOLD_FREQUENCY);
//
//				boolean correctionNeeded = false;
//				
//				if( average > CORRECTION_THRESHOLD_FREQUENCY )
//				{
//					mFrequencyError--;
//
//					correctionNeeded = true;
//				}
//				else if( average < -CORRECTION_THRESHOLD_FREQUENCY )
//				{
//					mFrequencyError++;
//					
//					correctionNeeded = true;
//				}
//				
//				if( correctionNeeded && mFrequencyChangeListener != null )
//				{
//					mLog.debug( "Issuing Frequency Correction: " + mFrequencyError );
//					mFrequencyChangeListener.process(
//						new SourceEvent( Attribute.FREQUENCY_ERROR,
//								mFrequencyError ) );
//				}
//				
//				mCounter = 0;
//			}
//			else
//			{
//				mBuffer.get( frequency );
//			}
        }
    }

    /**
     * Gardner symbol timing detector
     */
    public class GardnerSymbolTiming implements ComplexSampleListener
    {
        public static final int HALF_SAMPLES_PER_SYMBOL = 5;
        public static final int SAMPLES_PER_SYMBOL = 10;
        public static final int TWICE_SAMPLES_PER_SYMBOL = 20;

        private float[] mDelayLineInphase = new float[2 * TWICE_SAMPLES_PER_SYMBOL];
        private float[] mDelayLineQuadrature = new float[2 * TWICE_SAMPLES_PER_SYMBOL];

        private int mDelayLinePointer = 0;

        /* Sampling point */
        private float mMu = 10.0f;
        private float mGainMu = 0.05f;

        /* Samples per symbol */
        private float mOmega = 10.0f;
        private float mGainOmega = 0.1f * mGainMu * mGainMu;
        private float mOmegaRel = 0.005f;
        private float mOmegaMid = 10.0f;

        private RealInterpolator mInterpolator = new RealInterpolator(1.0f);

        private Complex mPreviousSample = new Complex(0, 0);
        private Complex mPreviousMiddleSample = new Complex(0, 0);
        private Complex mPreviousSymbol = new Complex(0, 0);

        /**
         * Provides symbol sampling timing control
         */
        public GardnerSymbolTiming()
        {
        }

        @Override
        public void receive(float inphase, float quadrature)
        {
            /* Count down samples per symbol until we calculate the symbol */
            mMu--;

            mCostasLoop.increment();

            /* Mix incoming sample with costas loop to remove any rotation
             * that is present from a mis-tuned carrier frequency */

            Complex costas = mCostasLoop.getCurrentVector();

            float derotatedInphase = Complex.multiplyInphase(inphase, quadrature, costas.inphase(), costas.quadrature());
            float derotatedQuadrature = Complex.multiplyQuadrature(inphase, quadrature, costas.inphase(), costas.quadrature());

            /* Fill up the delay line to use with the interpolator */
            mDelayLineInphase[mDelayLinePointer] = derotatedInphase;
            mDelayLineInphase[mDelayLinePointer + TWICE_SAMPLES_PER_SYMBOL] = derotatedInphase;

            mDelayLineQuadrature[mDelayLinePointer] = derotatedQuadrature;
            mDelayLineQuadrature[mDelayLinePointer + TWICE_SAMPLES_PER_SYMBOL] = derotatedQuadrature;

            /* Increment pointer and keep pointer in bounds */
            mDelayLinePointer = (mDelayLinePointer + 1) % TWICE_SAMPLES_PER_SYMBOL;

            /* Calculate the symbol once we've stored enough samples */
            if(mMu <= 1.0f)
            {
                float half_omega = mOmega / 2.0f;
                int half_sps = (int)Math.floor(half_omega);
                float half_mu = mMu + half_omega - (float)half_sps;

                if(half_mu > 1.0)
                {
                    half_mu -= 1.0;
                    half_sps += 1;
                }

                /* Calculate interpolated middle sample and current sample */
                float middleSampleInphase = mInterpolator.filter(
                    mDelayLineInphase, mDelayLinePointer, mMu);
                float middleSampleQuadrature = mInterpolator.filter(
                    mDelayLineQuadrature, mDelayLinePointer, mMu);

                int index = mDelayLinePointer + half_sps;

                float currentSampleInphase = mInterpolator.filter(
                    mDelayLineInphase, index, half_mu);
                float currentSampleQuadrature = mInterpolator.filter(
                    mDelayLineQuadrature, index, half_mu);

                /* Multiply current sample and conjugate (negated quadrature) of
                 * previous sample to get symbols to use for gardner error feedback */
                Complex middleSymbol = Complex.multiply(middleSampleInphase,
                    middleSampleQuadrature, mPreviousMiddleSample.conjugate());
                Complex currentSymbol = Complex.multiply(currentSampleInphase,
                    currentSampleQuadrature, mPreviousSample.conjugate());

                /* Set gain to unity */
                middleSymbol.normalize();
                currentSymbol.normalize();

                /* Gardner timing error calculations */
                float errorInphase = (mPreviousSymbol.inphase() -
                    currentSymbol.inphase()) * middleSymbol.inphase();

                float errorQuadrature = (mPreviousSymbol.quadrature() -
                    currentSymbol.quadrature()) * middleSymbol.quadrature();

                float gardnerError = normalize(errorInphase + errorQuadrature, 1.0f);

                if(mEyeDiagramDataTap != null)
                {
                    mEyeDiagramDataTap.receive(
                        new EyeDiagramData(
                            Arrays.copyOfRange(mDelayLineInphase, 0, 20),
                            Arrays.copyOfRange(mDelayLineQuadrature, 0, 20),
                            mMu, (float)half_sps + half_mu, gardnerError));
                }

                /* mOmega is samples per symbol and is constrained to floating
                 * between +/- .005 of the nominal 10.0 samples per symbol */
                mOmega = mOmega + mGainOmega * gardnerError;
                mOmega = mOmegaMid + clip(mOmega - mOmegaMid, mOmegaRel);

                /* Adjust sample timing based on error of current sample */
                mMu += mOmega + (mGainMu * gardnerError);

                /* Store current samples/symbols to use for the next period */
                mPreviousSample.setValues(currentSampleInphase, currentSampleQuadrature);
                mPreviousMiddleSample.setValues(middleSampleInphase, middleSampleQuadrature);
                mPreviousSymbol = currentSymbol;

                /* Update costas loop using phase error present in current
                 * symbol.  The symbol is rotated from star orientation to polar
                 * orientation to simplify error calculation */
                mCostasLoop.receive(currentSymbol);
//				mCostasLoop.receive( 
//						ComplexSample.multiply( currentSymbol, POINT_45_DEGREES ) );

                /* Dispatch the differentiated symbol to the registered listener */
                if(mSymbolListener != null)
                {
                    mSymbolListener.receive(currentSymbol);
                }
            }
        }
    }

    /**
     * Costas Loop - phase locked loop synchronized to the frequency offset of
     * the incoming signal to enable the signal to be mixed down to zero offset
     * for proper synchronization.  The mFrequency value indicates the detected
     * frequency offset.  We attempt to keep that value close to zero by issuing
     * frequency adjustments to the tuner channel source.
     *
     * Most of the costas loop code was ported from gnuradio/control_loop and
     * gnuradio/mpsk_receiver_cc using initialization values from KA1RBI's
     * OP25/cqpsk.py
     */
    public class CostasLoop implements Listener<Complex>, IPhaseLockedLoop
    {
        public static final double TWO_PI = 2.0 * Math.PI;

        private static final float MAXIMUM_FREQUENCY =
            (2400.0f * (float)TWO_PI) / 48000.0f;

        /* http://www.trondeau.com/blog/2011/8/13/control-loop-gain-values.html */
        private float mDamping = (float)Math.sqrt(2.0) / 2.0f;

        /* Use denominator between 100 (most) and 400 (least) to adjust costas
         * loop control level */
        private float mLoopBandwidth = (float)(TWO_PI / 400.0d);

        private float mAlphaGain = (4.0f * mDamping * mLoopBandwidth) /
            (1.0f + (2.0f * mDamping * mLoopBandwidth) +
                (mLoopBandwidth * mLoopBandwidth));

        private float mBetaGain = (4.0f * mLoopBandwidth * mLoopBandwidth) /
            (1.0f + (2.0f * mDamping * mLoopBandwidth) +
                (mLoopBandwidth * mLoopBandwidth));

        private float mLoopPhase = 0.0f;

        private float mLoopFrequency = 0.0f;

        private FrequencyControl mFrequencyControl = new FrequencyControl();

        public CostasLoop()
        {
        }

        /**
         * Applies a phase correction value to the current phasor.  Use this
         * method to apply correction when a +/- 90, or 180 degree phase error
         * is detected in the binary output stream.
         *
         * If the supplied correction value places the loop frequency outside
         * of the max frequency, then the frequency will be corrected 360
         * degrees in the opposite direction to maintain within the max
         * frequency bounds.
         *
         * @param correction - correction value in radians
         */
        public void correctPhaseError(double correction)
        {
            mLoopFrequency += correction;

            if(mLoopFrequency > MAXIMUM_FREQUENCY)
            {
                mLoopFrequency -= 2.0d * MAXIMUM_FREQUENCY;
            }

            if(mLoopFrequency < -MAXIMUM_FREQUENCY)
            {
                mLoopFrequency += 2.0d * MAXIMUM_FREQUENCY;
            }
        }

        /**
         * Increments the phase of the loop
         */
        public void increment()
        {
            mLoopPhase += mLoopFrequency;

            /* Keep the loop phase in bounds */
            unwrapPhase();
        }

        @Override
        public void reset()
        {
            mLoopPhase = 0.0f;
            mLoopFrequency = 0.0f;
        }

        @Override
        public void adjust(double error)
        {
            adjust(error);
        }

        @Override
        public void correctInversion(double correction)
        {
            correctPhaseError(correction);
        }

        private void unwrapPhase()
        {
            while(mLoopPhase > TWO_PI)
            {
                mLoopPhase -= TWO_PI;
            }

            while(mLoopPhase < -TWO_PI)
            {
                mLoopPhase += TWO_PI;
            }
        }

        /**
         * Current vector of the loop rotated by THETA degrees.
         */
        public Complex getCurrentVector()
        {
//			return ComplexSample.fromAngle( mLoopPhase + THETA );
            return Complex.fromAngle(mLoopPhase);
        }

        @Override
        public Complex incrementAndGetCurrentVector()
        {
            return null;
        }

        @Override
        public void receive(Complex complex)
        {
            /* Calculate phase error */
            float phaseError = getPhaseError(complex);

            Dibit d = mQPSKSymbolDecoder.decode(complex);
//			mLog.debug( "Dibit: " + d.name() + " Error: " + phaseError );

            /* Adjust for phase error */
            adjust(phaseError);
        }

        /**
         * Updates the costas loop frequency and phase to adjust for the phase
         * error value
         *
         * @param phase_error - (-)= late and (+)= early
         */
        private void adjust(float phase_error)
        {
            mLoopFrequency += mBetaGain * phase_error;
            mLoopPhase += mLoopFrequency + mAlphaGain * phase_error;

            /* Maintain phase between +/- 2 * PI */
            unwrapPhase();

            /* Limit frequency to +/- maximum loop frequency */
            limitFrequency();
        }

        /**
         * Constrains the frequency within the bounds of +/- loop frequency
         */
        private void limitFrequency()
        {
            /* Check for and issue tuner offset correction */
            mFrequencyControl.receive(mLoopFrequency);

            if(mLoopFrequency > MAXIMUM_FREQUENCY)
            {
                mLoopFrequency = MAXIMUM_FREQUENCY;
            }

            if(mLoopFrequency < -MAXIMUM_FREQUENCY)
            {
                mLoopFrequency = -MAXIMUM_FREQUENCY;
            }
        }

        /**
         * Detects rotational error present when the costas loop is not aligned
         * with the carrier frequency.  Provides error feedback to adjust
         * mixer frequency.
         */
        public float getPhaseError(Complex complex)
        {
            float phase_error = 0;

            if(Math.abs(complex.inphase()) > Math.abs(complex.quadrature()))
            {
                if(complex.inphase() > 0)
                {
                    phase_error = -complex.quadrature();
                }
                else
                {
                    phase_error = complex.quadrature();
                }
            }
            else
            {
                if(complex.quadrature() > 0)
                {
                    phase_error = complex.inphase();
                }
                else
                {
                    phase_error = -complex.inphase();
                }
            }

            return phase_error;
        }
    }

    @Override
    public List<TapGroup> getTapGroups()
    {
        if(mAvailableTaps == null)
        {
            mAvailableTaps = new ArrayList<>();

            TapGroup group = new TapGroup("LSM Demodulator");

            group.add(new EyeDiagramDataTap("Eye Diagram", 0, 4800));

            mAvailableTaps.add(group);
        }

        return mAvailableTaps;
    }

    @Override
    public void registerTap(Tap tap)
    {
        if(tap instanceof EyeDiagramDataTap)
        {
            mEyeDiagramDataTap = (EyeDiagramDataTap)tap;
        }
    }

    @Override
    public void unregisterTap(Tap tap)
    {
        if(tap instanceof EyeDiagramDataTap)
        {
            mEyeDiagramDataTap = null;
        }
    }
}<|MERGE_RESOLUTION|>--- conflicted
+++ resolved
@@ -58,11 +58,10 @@
  */
 public class LSMDemodulator implements Instrumentable, ComplexSampleListener
 {
-<<<<<<< HEAD
-	private List<TapGroup> mAvailableTaps;
-	
-	/* 45 degree rotation angle */
-	public static final float THETA = (float)( Math.PI / 4.0d ); 
+    private List<TapGroup> mAvailableTaps;
+
+    /* 45 degree rotation angle */
+    public static final float THETA = (float)(Math.PI / 4.0d);
 
 	/* 45 degree point */
 	public static final Complex POINT_45_DEGREES = 
@@ -75,46 +74,46 @@
 	private CostasLoop mCostasLoop = new CostasLoop();
 	
 	private ISourceEventListener mFrequencyChangeListener;
-	
+
 	private EyeDiagramDataTap mEyeDiagramDataTap;
-	
+
 	public LSMDemodulator()
 	{
 	}
-	
+
 	public void dispose()
 	{
 		mSymbolListener = null;
 		mFrequencyChangeListener = null;
 	}
-	
+
 	public void setSymbolListener( Listener<Complex> listener )
 	{
 		mSymbolListener = listener;
 	}
-	
+
 	public void removeSymbolListener()
 	{
 		mSymbolListener = null;
 	}
-	
+
 	@Override
 	public void receive( float inphase, float quadrature )
 	{
 		mGardnerDetector.receive( inphase, quadrature );
 	}
-	
+
 	/**
 	 * Applies a phase correction value to the costas loop to correct when a
 	 * phase lock error is detected in the binary output stream.
-	 * 
+	 *
 	 * @param correction - value in radians
 	 */
 	public void correctPhaseError( double correction )
 	{
 		mCostasLoop.correctPhaseError( correction );
 	}
-	
+
 	/**
 	 * Constrains value to the range of ( -maximum <> maximum )
 	 */
@@ -128,10 +127,10 @@
 		{
 			return -maximum;
 		}
-		
+
 		return value;
 	}
-	
+
 	/**
 	 * Constrains timing error to +/- the maximum value and corrects any
 	 * floating point invalid numbers
@@ -147,141 +146,16 @@
 			return clip( error, maximum );
 		}
 	}
-	
+
 	public void addListener( ISourceEventListener listener )
 	{
 		mFrequencyChangeListener = listener;
 	}
-	
+
 	public void removeListener( ISourceEventListener listener )
 	{
 		mFrequencyChangeListener = null;
 	}
-
-	/**
-	 * Processes the current loop frequency of the costas loop and broadcasts
-	 * tuner frequency offset adjustments 10 times a second as needed to keep
-	 * the frequency offset below half of the maximum frequency
-	 */
-	public class FrequencyControl
-	{	
-		/* Set the trigger threshold at half of the maximum costas loop control
-		 * frequency */
-		private static final float CORRECTION_THRESHOLD_FREQUENCY = 
-			( 2.0f * (float)Math.PI * 600.0f ) / 48000.0f;
-
-		private FloatAveragingBuffer mBuffer = new FloatAveragingBuffer( 40 );
-		
-		private long mFrequencyError = 0;
-		
-		private int mCounter = 0;
-		
-		public void receive( float frequency )
-		{
-=======
-    private List<TapGroup> mAvailableTaps;
-
-    /* 45 degree rotation angle */
-    public static final float THETA = (float)(Math.PI / 4.0d);
-
-    /* 45 degree point */
-    public static final Complex POINT_45_DEGREES = new Complex((float)Math.sin(THETA), (float)Math.cos(THETA));
-
-    private Listener<Complex> mSymbolListener;
-
-    private GardnerSymbolTiming mGardnerDetector = new GardnerSymbolTiming();
-
-    private CostasLoop mCostasLoop = new CostasLoop();
-    private QPSKSymbolDecoder mQPSKSymbolDecoder = new QPSKSymbolDecoder();
-
-    private IFrequencyChangeListener mFrequencyChangeListener;
-
-    private EyeDiagramDataTap mEyeDiagramDataTap;
-
-    public LSMDemodulator()
-    {
-    }
-
-    public CostasLoop getCostasLoop()
-    {
-        return mCostasLoop;
-    }
-
-    public void dispose()
-    {
-        mSymbolListener = null;
-        mFrequencyChangeListener = null;
-    }
-
-    public void setSymbolListener(Listener<Complex> listener)
-    {
-        mSymbolListener = listener;
-    }
-
-    public void removeSymbolListener()
-    {
-        mSymbolListener = null;
-    }
-
-    @Override
-    public void receive(float inphase, float quadrature)
-    {
-        mGardnerDetector.receive(inphase, quadrature);
-    }
-
-    /**
-     * Applies a phase correction value to the costas loop to correct when a
-     * phase lock error is detected in the binary output stream.
-     *
-     * @param correction - value in radians
-     */
-    public void correctPhaseError(double correction)
-    {
-        mCostasLoop.correctPhaseError(correction);
-    }
-
-    /**
-     * Constrains value to the range of ( -maximum <> maximum )
-     */
-    public static float clip(float value, float maximum)
-    {
-        if(value > maximum)
-        {
-            return maximum;
-        }
-        else if(value < -maximum)
-        {
-            return -maximum;
-        }
-
-        return value;
-    }
-
-    /**
-     * Constrains timing error to +/- the maximum value and corrects any
-     * floating point invalid numbers
-     */
-    private float normalize(float error, float maximum)
-    {
-        if(Float.isNaN(error))
-        {
-            return 0.0f;
-        }
-        else
-        {
-            return clip(error, maximum);
-        }
-    }
-
-    public void addListener(IFrequencyChangeListener listener)
-    {
-        mFrequencyChangeListener = listener;
-    }
-
-    public void removeListener(IFrequencyChangeListener listener)
-    {
-        mFrequencyChangeListener = null;
-    }
 
     /**
      * Processes the current loop frequency of the costas loop and broadcasts
@@ -303,7 +177,6 @@
 
         public void receive(float frequency)
         {
->>>>>>> 3619b480
 //			mCounter++;
 //			
 //			if( mCounter >= 480 )
